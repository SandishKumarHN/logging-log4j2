/*
 * Licensed to the Apache Software Foundation (ASF) under one or more
 * contributor license agreements. See the NOTICE file distributed with
 * this work for additional information regarding copyright ownership.
 * The ASF licenses this file to You under the Apache license, Version 2.0
 * (the "License"); you may not use this file except in compliance with
 * the License. You may obtain a copy of the License at
 *
 *      http://www.apache.org/licenses/LICENSE-2.0
 *
 * Unless required by applicable law or agreed to in writing, software
 * distributed under the License is distributed on an "AS IS" BASIS,
 * WITHOUT WARRANTIES OR CONDITIONS OF ANY KIND, either express or implied.
 * See the license for the specific language governing permissions and
 * limitations under the license.
 */
package org.apache.logging.log4j.core.layout;

import java.nio.ByteBuffer;
import java.nio.CharBuffer;
import java.nio.charset.Charset;
import java.nio.charset.CharsetEncoder;
import java.nio.charset.CodingErrorAction;
import java.util.Objects;

import org.apache.logging.log4j.core.util.Constants;
import org.apache.logging.log4j.status.StatusLogger;

/**
 * Encoder for StringBuilders that uses ThreadLocals to avoid locking as much as possible.
 */
public class StringBuilderEncoder implements Encoder<StringBuilder> {

    private static final int DEFAULT_BYTE_BUFFER_SIZE = 8 * 1024;
    /**
     * This ThreadLocal uses raw and inconvenient Object[] to store three heterogeneous objects (CharEncoder, CharBuffer
     * and ByteBuffer) instead of a custom class, because it needs to contain JDK classes, no custom (Log4j) classes.
     * Where possible putting only JDK classes in ThreadLocals is preferable to avoid memory leaks in web containers:
     * the Log4j classes may be loaded by a separate class loader which cannot be garbage collected if a thread pool
     * threadlocal still has a reference to it.
     *
     * Using just one ThreadLocal instead of three separate ones is an optimization: {@link ThreadLocal.ThreadLocalMap}
     * is polluted less, {@link ThreadLocal.ThreadLocalMap#get()} is called only once on each call to {@link #encode}
     * instead of three times.
     */
    private final ThreadLocal<Object[]> threadLocal = new ThreadLocal<>();
    private final Charset charset;
    private final int charBufferSize;
    private final int byteBufferSize;

    public StringBuilderEncoder(final Charset charset) {
        this(charset, Constants.ENCODER_CHAR_BUFFER_SIZE, DEFAULT_BYTE_BUFFER_SIZE);
    }

    public StringBuilderEncoder(final Charset charset, final int charBufferSize, final int byteBufferSize) {
        this.charBufferSize = charBufferSize;
        this.byteBufferSize = byteBufferSize;
        this.charset = Objects.requireNonNull(charset, "charset");
    }

    @Override
    public void encode(final StringBuilder source, final ByteBufferDestination destination) {
        try {
<<<<<<< HEAD
            Object[] threadLocalState = getThreadLocalState();
            CharsetEncoder charsetEncoder = (CharsetEncoder) threadLocalState[0];
            CharBuffer charBuffer = (CharBuffer) threadLocalState[1];
            ByteBuffer byteBuffer = (ByteBuffer) threadLocalState[2];
            TextEncoderHelper.encodeText(charsetEncoder, charBuffer, byteBuffer, source, destination, false);
=======
            final Object[] threadLocalState = getThreadLocalState();
            final CharsetEncoder charsetEncoder = (CharsetEncoder) threadLocalState[0];
            final CharBuffer charBuffer = (CharBuffer) threadLocalState[1];
            final ByteBuffer byteBuffer = (ByteBuffer) threadLocalState[2];
            TextEncoderHelper.encodeText(charsetEncoder, charBuffer, byteBuffer, source, destination);
>>>>>>> 400eef1c
        } catch (final Exception ex) {
            logEncodeTextException(ex, source, destination);
            TextEncoderHelper.encodeTextFallBack(charset, source, destination);
        }
    }

    private Object[] getThreadLocalState() {
        Object[] threadLocalState = threadLocal.get();
        if (threadLocalState == null) {
            threadLocalState = new Object[] {
                    charset.newEncoder().onMalformedInput(CodingErrorAction.REPLACE)
                            .onUnmappableCharacter(CodingErrorAction.REPLACE),
                    CharBuffer.allocate(charBufferSize),
                    ByteBuffer.allocate(byteBufferSize)
            };
            threadLocal.set(threadLocalState);
        } else {
            ((CharsetEncoder) threadLocalState[0]).reset();
            ((CharBuffer) threadLocalState[1]).clear();
            ((ByteBuffer) threadLocalState[2]).clear();
        }
        return threadLocalState;
    }

    private void logEncodeTextException(final Exception ex, final StringBuilder text,
            final ByteBufferDestination destination) {
        StatusLogger.getLogger().error("Recovering from StringBuilderEncoder.encode('{}') error: {}", text, ex, ex);
    }
}<|MERGE_RESOLUTION|>--- conflicted
+++ resolved
@@ -61,19 +61,11 @@
     @Override
     public void encode(final StringBuilder source, final ByteBufferDestination destination) {
         try {
-<<<<<<< HEAD
-            Object[] threadLocalState = getThreadLocalState();
-            CharsetEncoder charsetEncoder = (CharsetEncoder) threadLocalState[0];
-            CharBuffer charBuffer = (CharBuffer) threadLocalState[1];
-            ByteBuffer byteBuffer = (ByteBuffer) threadLocalState[2];
-            TextEncoderHelper.encodeText(charsetEncoder, charBuffer, byteBuffer, source, destination, false);
-=======
             final Object[] threadLocalState = getThreadLocalState();
             final CharsetEncoder charsetEncoder = (CharsetEncoder) threadLocalState[0];
             final CharBuffer charBuffer = (CharBuffer) threadLocalState[1];
             final ByteBuffer byteBuffer = (ByteBuffer) threadLocalState[2];
-            TextEncoderHelper.encodeText(charsetEncoder, charBuffer, byteBuffer, source, destination);
->>>>>>> 400eef1c
+            TextEncoderHelper.encodeText(charsetEncoder, charBuffer, byteBuffer, source, destination, false);
         } catch (final Exception ex) {
             logEncodeTextException(ex, source, destination);
             TextEncoderHelper.encodeTextFallBack(charset, source, destination);
